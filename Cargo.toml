[package]
name = "rts-rust-assignment"
version = "0.1.0"
edition = "2024"

[dependencies]
lapin = "3.0.0"
tokio = { version = "1.46.1", features = ["full"] }
futures-util = "0.3"
serde = { version = "1.0.219", features = ["derive"] }
bincode = "1.3"
flate2 = "1.1.2"
log = "0.4.27"
env_logger = "0.11.8"
chrono = { version = "0.4.41", features = ["serde"] }
rand = {version = "0.9.2", features = ["std_rng"]}
<<<<<<< HEAD
quanta = "0.12.6"
hdrhistogram = "7.5.4"
=======
tracing = "0.1.41"
tracing-subscriber = "0.3"
>>>>>>> 557a0842
<|MERGE_RESOLUTION|>--- conflicted
+++ resolved
@@ -14,10 +14,7 @@
 env_logger = "0.11.8"
 chrono = { version = "0.4.41", features = ["serde"] }
 rand = {version = "0.9.2", features = ["std_rng"]}
-<<<<<<< HEAD
 quanta = "0.12.6"
 hdrhistogram = "7.5.4"
-=======
 tracing = "0.1.41"
-tracing-subscriber = "0.3"
->>>>>>> 557a0842
+tracing-subscriber = "0.3"