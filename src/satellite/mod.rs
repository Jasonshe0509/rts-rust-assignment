
<<<<<<< HEAD
pub mod command;
pub mod task;
pub mod sensor;
pub mod scheduler;
pub mod buffer;
pub mod downlink;
=======
mod command;
mod task;
pub mod sensor;
mod scheduler;
mod buffer;
pub mod downlink;
pub mod fault_message;
>>>>>>> 5f70bc3f
<|MERGE_RESOLUTION|>--- conflicted
+++ resolved
@@ -1,17 +1,8 @@
 
-<<<<<<< HEAD
 pub mod command;
 pub mod task;
 pub mod sensor;
 pub mod scheduler;
 pub mod buffer;
 pub mod downlink;
-=======
-mod command;
-mod task;
-pub mod sensor;
-mod scheduler;
-mod buffer;
-pub mod downlink;
-pub mod fault_message;
->>>>>>> 5f70bc3f
+pub mod fault_message;